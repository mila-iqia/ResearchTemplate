"""Module containing the functions which create experiment components from Hydra configs.

This is essentially just calling [hydra.utils.instantiate](
https://hydra.cc/docs/1.3/advanced/instantiate_objects/overview/#internaldocs-banner)
on the
datamodule, network, trainer, and algorithm configs in a certain order.

This also adds the instance_attr custom resolver, which allows you to retrieve an attribute of
an instantiated object instead of a config.
"""

from __future__ import annotations

import dataclasses
import functools
import logging
import os
import random
<<<<<<< HEAD
<<<<<<< HEAD
from dataclasses import dataclass
=======
=======
>>>>>>> b7aec3ea
from dataclasses import dataclass, is_dataclass
>>>>>>> b7aec3e (add profiling notebook, hotfix a few classes)
from logging import getLogger as get_logger
from typing import Any

import hydra_zen
import rich.console
import rich.logging
import rich.traceback
import torch
from lightning import Callback, LightningModule, Trainer, seed_everything
from omegaconf import DictConfig
from torch import nn

from project.configs.config import Config
from project.datamodules.image_classification.image_classification import (
    ImageClassificationDataModule,
)
from project.utils.hydra_utils import get_outer_class
from project.utils.typing_utils import Dataclass
from project.utils.typing_utils.protocols import DataModule, Module
from project.utils.utils import validate_datamodule

logger = get_logger(__name__)


instantiate = hydra_zen.instantiate


@dataclass
class Experiment:
    """Dataclass containing everything used in an experiment.

    This gets created from the config that are parsed from Hydra. Can be used to run the experiment
    by calling `run(experiment)`. Could also be serialized to a file or saved to disk, which might
    come in handy with `submitit` later on.
    """

    algorithm: LightningModule
    network: nn.Module
    datamodule: DataModule
    trainer: Trainer


def setup_experiment(experiment_config: Config) -> Experiment:
    """Instantiate the experiment components from the Hydra configuration.

    All the interpolations in the configs have already been resolved by
    [project.utils.hydra_utils.resolve_dictconfig][]. Now we only need to instantiate the components
    from their configs.

    Do all the postprocessing necessary (e.g., create the network, datamodule, callbacks,
    Trainer, Algorithm, etc) to go from the options that come from Hydra, into all required
    components for the experiment, which is stored as a dataclass called `Experiment`.

    NOTE: This also has the effect of seeding the random number generators, so the weights that are
    constructed are deterministic and reproducible.
    """
    setup_logging(experiment_config)
    seed_rng(experiment_config)
    trainer = instantiate_trainer(experiment_config)

    datamodule = instantiate_datamodule(experiment_config.datamodule)

    network = instantiate_network(experiment_config, datamodule=datamodule)

    algorithm = instantiate_algorithm(experiment_config, datamodule=datamodule, network=network)

    return Experiment(
        trainer=trainer,
        algorithm=algorithm,
        network=network,
        datamodule=datamodule,
    )


def setup_logging(experiment_config: Config) -> None:
    LOGLEVEL = os.environ.get("LOGLEVEL", "info").upper()
    logging.basicConfig(
        level=LOGLEVEL,
        # format="%(asctime)s - %(levelname)s - %(message)s",
        format="%(message)s",
        datefmt="[%X]",
        force=True,
        handlers=[
            rich.logging.RichHandler(
                markup=True,
                rich_tracebacks=True,
                tracebacks_width=100,
                tracebacks_show_locals=False,
            )
        ],
    )

    root_logger = logging.getLogger("project")

    if experiment_config.debug:
        root_logger.setLevel(logging.INFO)
    elif experiment_config.verbose:
        root_logger.setLevel(logging.DEBUG)


def seed_rng(experiment_config: Config):
    if experiment_config.seed is not None:
        seed = experiment_config.seed
        print(f"seed manually set to {experiment_config.seed}")
    else:
        seed = random.randint(0, int(1e5))
        print(f"Randomly selected seed: {seed}")
    seed_everything(seed=seed, workers=True)


def instantiate_trainer(experiment_config: Config) -> Trainer:
    # NOTE: Need to do a bit of sneaky type tricks to convince the outside world that these
    # fields have the right type.

    # instantiate all the callbacks
    callback_configs = experiment_config.trainer.pop("callbacks", {})
    callback_configs = {k: v for k, v in callback_configs.items() if v is not None}
    callbacks: dict[str, Callback] | None = hydra_zen.instantiate(callback_configs)
    # Create the loggers, if any.
    loggers: dict[str, Any] | None = instantiate(experiment_config.trainer.pop("logger", {}))
    # Create the Trainer.
    assert isinstance(experiment_config.trainer, dict)
    if experiment_config.debug:
        logger.info("Setting the max_epochs to 1, since the 'debug' flag was passed.")
        experiment_config.trainer["max_epochs"] = 1
    if "_target_" not in experiment_config.trainer:
        experiment_config.trainer["_target_"] = Trainer

    trainer = instantiate(
        experiment_config.trainer,
        callbacks=list(callbacks.values()) if callbacks else None,
        logger=list(loggers.values()) if loggers else None,
    )
    assert isinstance(trainer, Trainer)
    return trainer


def instantiate_datamodule(datamodule_config: DictConfig | Dataclass | DataModule) -> DataModule:
    """Instantiate the datamodule from the configuration dict.

    Any interpolations in the config will have already been resolved by the time we get here.
    """

    # if hasattr(experiment_config.algorithm, "batch_size"):
    #     # The algorithm has the batch size as a hyper-parameter.
    #     algo_batch_size = getattr(experiment_config.algorithm, "batch_size")
    #     assert isinstance(algo_batch_size, int)
    #     logger.info(
    #         f"Overwriting `batch_size` from datamodule config with the value on the Algorithm "
    #         f"hyper-parameters: {algo_batch_size}"
    #     )
    #     datamodule_overrides["batch_size"] = algo_batch_size

    datamodule: DataModule
    if isinstance(datamodule_config, DataModule):
        logger.info(
            f"Datamodule was already instantiated (probably to interpolate a field value). "
            f"{datamodule_config=}"
        )
        datamodule = datamodule_config
    else:
        logger.debug(f"Instantiating datamodule from config: {datamodule_config}")
        datamodule = instantiate(datamodule_config)
        assert isinstance(datamodule, DataModule)

    datamodule = validate_datamodule(datamodule)
    return datamodule


def get_experiment_device(experiment_config: Config | DictConfig) -> torch.device:
    if experiment_config.trainer.get("accelerator", "cpu") == "gpu":
        return torch.device("cuda", torch.cuda.current_device())
    return torch.device("cpu")


def instantiate_network(experiment_config: Config, datamodule: DataModule) -> nn.Module:
    """Creates the network given the configs."""
    # todo: Should we wrap flax.linen.Modules into torch modules automatically for torch-based algos?
    device = get_experiment_device(experiment_config)

    network_config = experiment_config.network
    if isinstance(network_config, nn.Module):
        logger.warning(
            RuntimeWarning(
                f"The network config is a nn.Module. Consider using a _target_ or _partial_"
                f"in a config instead, so the config stays lightweight. (network={network_config})"
            )
        )
        return network_config.to(device=device)

    with device:
        return hydra_zen.instantiate(network_config)


def instantiate_algorithm(
    experiment_config: Config, datamodule: DataModule, network: nn.Module
) -> LightningModule:
    """Function used to instantiate the algorithm.

    It is suggested that your algorithm (LightningModule) take in the `datamodule` and `network`
    as arguments, to make it easier to swap out different networks and datamodules during
    experiments.

    The instantiated datamodule and network will be passed to the algorithm's constructor.
    """
    # Create the algorithm
    algo_config = experiment_config.algorithm

    if isinstance(algo_config, LightningModule):
        logger.info(
            f"Algorithm was already instantiated (probably to interpolate a field value)."
            f"{algo_config=}"
        )
        return algo_config

    if isinstance(algo_config, dict | DictConfig):
        if "_target_" not in algo_config:
            raise NotImplementedError(
                "The algorithm config, if a dict, should have a _target_ set to an Algorithm class."
            )
        if algo_config.get("_partial_", False):
            algo_config = instantiate(algo_config)
            algorithm = algo_config(datamodule=datamodule, network=network)
        else:
            algorithm = instantiate(algo_config, datamodule=datamodule, network=network)

        if not isinstance(algorithm, LightningModule):
            raise NotImplementedError(
                f"The algorithm config didn't create a LightningModule instance:\n"
                f"{algo_config=}\n"
                f"{algorithm=}"
            )
        return algorithm

    if hasattr(algo_config, "_target_"):
        # A dataclass of some sort, with a _target_ attribute.
        if hydra_zen.is_partial_builds(algo_config):
            logger.info(f"Instantiating partial for algorithm {hydra_zen.get_target(algo_config)}")
            algo_partial = instantiate(algo_config)
            assert isinstance(algo_partial, functools.partial)
            algorithm = algo_partial(network=network, datamodule=datamodule)
        else:
            algorithm = instantiate(algo_config, datamodule=datamodule, network=network)
        assert isinstance(algorithm, LightningModule), algorithm
        return algorithm

    if not dataclasses.is_dataclass(algo_config):
        if issubclass(algo_class := get_outer_class(type(algo_config)), LightningModule):
            return algo_class(datamodule=datamodule, network=network, hp=algo_config)

        raise NotImplementedError(
            f"For now the algorithm config can either have a _target_ set to an Algorithm class, "
            f"or configure an inner dataclass of a LightningModule (for example a "
            f"'MyAlgorithm.HParams'-like dataclass). Got:\n{algo_config=}"
        )

    algorithm_type: type[LightningModule] = get_outer_class(type(algo_config))
    assert isinstance(
        algo_config,
        algorithm_type.HParams,  # type: ignore
    ), "HParams type should match model type"

    algorithm = algorithm_type(
        datamodule=datamodule,
        network=network,
        hp=algo_config,
    )
    return algorithm


def instantiate_network_from_hparams(network_hparams: Dataclass, datamodule: DataModule) -> Module:
    """TODO: Refactor this if possible. Shouldn't be as complicated as it currently is.

    Perhaps we could register handler functions for each pair of datamodule and network type, a bit
    like a multiple dispatch?
    """
    network_type = get_outer_class(type(network_hparams))
    assert issubclass(network_type, nn.Module)
    assert isinstance(
        network_hparams,
        network_type.HParams,  # type: ignore
    ), "HParams type should match net type"
    if isinstance(datamodule, ImageClassificationDataModule):
        # if issubclass(network_type, ImageClassifierNetwork):
        return network_type(
            in_channels=datamodule.dims[0],
            n_classes=datamodule.num_classes,  # type: ignore
            hparams=network_hparams,
        )

    raise NotImplementedError(datamodule, network_hparams)<|MERGE_RESOLUTION|>--- conflicted
+++ resolved
@@ -16,14 +16,7 @@
 import logging
 import os
 import random
-<<<<<<< HEAD
-<<<<<<< HEAD
 from dataclasses import dataclass
-=======
-=======
->>>>>>> b7aec3ea
-from dataclasses import dataclass, is_dataclass
->>>>>>> b7aec3e (add profiling notebook, hotfix a few classes)
 from logging import getLogger as get_logger
 from typing import Any
 
